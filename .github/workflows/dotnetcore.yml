name: .NET Core

on:
  push:
    branches: [ master ]
  pull_request:
    branches: [ master ]

jobs:
  build:

    runs-on: ubuntu-latest

    steps:
    - uses: actions/checkout@v2
    - name: Setup .NET Core
      uses: actions/setup-dotnet@v1
      with:
<<<<<<< HEAD
        dotnet-version: 3.1.300
    - name: Build with dotnet
      run: dotnet build --configuration Release
=======
        dotnet-version: 3.1.101
    - name: Install dependencies
      run: dotnet restore
    - name: Build
      run: dotnet build --configuration Release --no-restore
    - name: Test
      run: dotnet test --no-restore --verbosity normal
>>>>>>> 9a551830
<|MERGE_RESOLUTION|>--- conflicted
+++ resolved
@@ -16,16 +16,10 @@
     - name: Setup .NET Core
       uses: actions/setup-dotnet@v1
       with:
-<<<<<<< HEAD
         dotnet-version: 3.1.300
-    - name: Build with dotnet
-      run: dotnet build --configuration Release
-=======
-        dotnet-version: 3.1.101
     - name: Install dependencies
       run: dotnet restore
     - name: Build
       run: dotnet build --configuration Release --no-restore
     - name: Test
-      run: dotnet test --no-restore --verbosity normal
->>>>>>> 9a551830
+      run: dotnet test --no-restore --verbosity normal